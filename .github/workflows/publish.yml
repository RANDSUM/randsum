--- conflicted
+++ resolved
@@ -31,7 +31,6 @@
       - name: Build
         run: bun run build:all
 
-<<<<<<< HEAD
       - name: Setup .npmrc
         run: |
           echo "//registry.npmjs.org/:_authToken=${NODE_AUTH_TOKEN}" > .npmrc
@@ -65,46 +64,12 @@
         uses: softprops/action-gh-release@HEAD
         with:
           tag_name: ${{ steps.versions.outputs.dice_old_version != steps.new_versions.outputs.dice_new_version && format('dice-v{0}', steps.new_versions.outputs.dice_new_version) || format('notation-v{0}', steps.new_versions.outputs.notation_new_version) }}
-=======
-      # Publish @randsum/dice
-      - uses: JS-DevTools/npm-publish@v3
-        id: publish-dice
-        with:
-          token: ${{ secrets.NPM_TOKEN }}
-          package: ./packages/dice/package.json
-          access: public
-
-      # Publish @randsum/notation
-      - uses: JS-DevTools/npm-publish@v3
-        id: publish-notation
-        with:
-          token: ${{ secrets.NPM_TOKEN }}
-          package: ./packages/notation/package.json
-          access: public
-
-      # Create GitHub Release if either package was published
-      - name: Create Release
-        if: steps.publish-dice.outputs.type != 'none' || steps.publish-notation.outputs.type != 'none'
-        id: release
-        uses: softprops/action-gh-release@HEAD
-        with:
-          tag_name: ${{ steps.publish-dice.outputs.type != 'none' && format('dice-v{0}', steps.publish-dice.outputs.version) || format('notation-v{0}', steps.publish-notation.outputs.version) }}
->>>>>>> 2436ccb6
           append_body: true
           generate_release_notes: true
           body: |
             ## Changes in this Release
-
-<<<<<<< HEAD
             ${{ steps.versions.outputs.dice_old_version != steps.new_versions.outputs.dice_new_version && format('### @randsum/dice v{0}', steps.new_versions.outputs.dice_new_version) || '' }}
             ${{ steps.versions.outputs.dice_old_version != steps.new_versions.outputs.dice_new_version && '- Package updated' || '' }}
 
             ${{ steps.versions.outputs.notation_old_version != steps.new_versions.outputs.notation_new_version && format('### @randsum/notation v{0}', steps.new_versions.outputs.notation_new_version) || '' }}
             ${{ steps.versions.outputs.notation_old_version != steps.new_versions.outputs.notation_new_version && '- Package updated' || '' }}
-=======
-            ${{ steps.publish-dice.outputs.type != 'none' && format('### @randsum/dice v{0}', steps.publish-dice.outputs.version) || '' }}
-            ${{ steps.publish-dice.outputs.type != 'none' && '- Package updated' || '' }}
-
-            ${{ steps.publish-notation.outputs.type != 'none' && format('### @randsum/notation v{0}', steps.publish-notation.outputs.version) || '' }}
-            ${{ steps.publish-notation.outputs.type != 'none' && '- Package updated' || '' }}
->>>>>>> 2436ccb6
