--- conflicted
+++ resolved
@@ -1,10 +1,7 @@
 {
   "name": "@randsum/dice",
-<<<<<<< HEAD
   "version": "0.0.9",
-=======
-  "version": "0.0.7",
->>>>>>> 2436ccb6
+
   "description": "A flexible, type-safe dice roller for TypeScript/JavaScript",
   "author": {
     "name": "Alex Jarvis",
